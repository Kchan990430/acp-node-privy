--- conflicted
+++ resolved
@@ -44,15 +44,10 @@
     const chosenJobOffering = chosenAgent.offerings[0]
 
     const jobId = await chosenJobOffering.initiateJob(
-<<<<<<< HEAD
         // <your_schema_field> can be found in your ACP Visualiser's "Edit Service" pop-up.
         // Reference: (./images/specify-requirement-toggle-switch.png)
         {'<your_schema_field>': "Help me to generate a flower meme."},
-        new Date(Date.now() + 1000 * 60 * 60 * 24),
-=======
-        chosenJobOffering.requirementSchema || {},
         chosenJobOffering.price,
->>>>>>> 173c2265
         EVALUATOR_AGENT_WALLET_ADDRESS,
         new Date(Date.now() + 1000 * 60 * 60 * 24)
     );
