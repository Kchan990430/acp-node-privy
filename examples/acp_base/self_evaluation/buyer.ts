// TODO: Point the imports to acp-node after publishing

import AcpClient, { 
    AcpContractClient, 
    AcpJobPhases, 
    AcpJob, 
    baseSepoliaAcpConfig 
  } from '@virtuals-protocol/acp-node';
import {
    BUYER_AGENT_WALLET_ADDRESS,
    WHITELISTED_WALLET_ENTITY_ID,
    WHITELISTED_WALLET_PRIVATE_KEY
} from "./env";

async function buyer() {
    const acpClient = new AcpClient({
        acpContractClient: await AcpContractClient.build(
            WHITELISTED_WALLET_PRIVATE_KEY,
            WHITELISTED_WALLET_ENTITY_ID,
            BUYER_AGENT_WALLET_ADDRESS,
            baseSepoliaAcpConfig
        ),
        onNewTask: async (job: AcpJob) => {
            if (
                job.phase === AcpJobPhases.NEGOTIATION &&
                job.memos.find((m) => m.nextPhase === AcpJobPhases.TRANSACTION)
            ) {
                console.log("Paying job", job);
                await job.pay(job.price);
                console.log(`Job ${job.id} paid`);
            } else if (job.phase === AcpJobPhases.COMPLETED) {
                console.log(`Job ${job.id} completed`);
            }
        },
        onEvaluate: async (job: AcpJob) => {
            console.log("Evaluation function called", job);
            await job.evaluate(true, "Self-evaluated and approved");
            console.log(`Job ${job.id} evaluated`);
        },
    });

    // Browse available agents based on a keyword and cluster name
    const relevantAgents = await acpClient.browseAgents("<your-filter-agent-keyword>", "<your-cluster-name>");
    // Pick one of the agents based on your criteria (in this example we just pick the first one)
    const chosenAgent = relevantAgents[0];
    // Pick one of the service offerings based on your criteria (in this example we just pick the first one)
    const chosenJobOffering = chosenAgent.offerings[0]

    const jobId = await chosenJobOffering.initiateJob(
<<<<<<< HEAD
        // <your_schema_field> can be found in your ACP Visualiser's "Edit Service" pop-up.
        // Reference: (./images/specify-requirement-toggle-switch.png)
        {'<your_schema_field>': "Help me to generate a flower meme."},
        new Date(Date.now() + 1000 * 60 * 60 * 24),
=======
        chosenJobOffering.requirementSchema || {},
        chosenJobOffering.price,
        process.env.EVALUATOR_WALLET_ADDRESS as `0x${string}`, // Use default evaluator address
        new Date(Date.now() + 1000 * 60 * 60 * 24) // expiredAt as last parameter
>>>>>>> 173c2265
    );

    console.log(`Job ${jobId} initiated`);
}

buyer();<|MERGE_RESOLUTION|>--- conflicted
+++ resolved
@@ -47,17 +47,12 @@
     const chosenJobOffering = chosenAgent.offerings[0]
 
     const jobId = await chosenJobOffering.initiateJob(
-<<<<<<< HEAD
         // <your_schema_field> can be found in your ACP Visualiser's "Edit Service" pop-up.
         // Reference: (./images/specify-requirement-toggle-switch.png)
         {'<your_schema_field>': "Help me to generate a flower meme."},
-        new Date(Date.now() + 1000 * 60 * 60 * 24),
-=======
-        chosenJobOffering.requirementSchema || {},
         chosenJobOffering.price,
         process.env.EVALUATOR_WALLET_ADDRESS as `0x${string}`, // Use default evaluator address
         new Date(Date.now() + 1000 * 60 * 60 * 24) // expiredAt as last parameter
->>>>>>> 173c2265
     );
 
     console.log(`Job ${jobId} initiated`);
